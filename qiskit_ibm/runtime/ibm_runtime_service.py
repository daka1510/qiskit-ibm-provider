# This code is part of Qiskit.
#
# (C) Copyright IBM 2021.
#
# This code is licensed under the Apache License, Version 2.0. You may
# obtain a copy of this license in the LICENSE.txt file in the root directory
# of this source tree or at http://www.apache.org/licenses/LICENSE-2.0.
#
# Any modifications or derivative works of this code must retain this
# copyright notice, and modified files need to carry a notice indicating
# that they have been altered from the originals.

"""Qiskit runtime service."""

import base64
import logging
from typing import Dict, Callable, Optional, Union, List, Any, Type
import json
import re

from qiskit.providers.exceptions import QiskitBackendNotFoundError
from qiskit_ibm import ibm_provider  # pylint: disable=unused-import

from .runtime_job import RuntimeJob
from .runtime_program import RuntimeProgram, ParameterNamespace
from .utils import RuntimeEncoder, RuntimeDecoder, to_base64_string
from .exceptions import (QiskitRuntimeError, RuntimeDuplicateProgramError, RuntimeProgramNotFound,
                         RuntimeJobNotFound)
from .program.result_decoder import ResultDecoder
from ..api.clients.runtime import RuntimeClient

from ..api.exceptions import RequestsApiError
from ..exceptions import IBMNotAuthorizedError, IBMInputValueError, IBMProviderError
from ..ibm_backend import IBMRetiredBackend
from ..credentials import Credentials

logger = logging.getLogger(__name__)


class IBMRuntimeService:
    """Class for interacting with the Qiskit Runtime service.

    Qiskit Runtime is a new architecture offered by IBM Quantum that
    streamlines computations requiring many iterations. These experiments will
    execute significantly faster within its improved hybrid quantum/classical
    process.

    The Qiskit Runtime Service allows authorized users to upload their Qiskit
    quantum programs. A Qiskit quantum program, also called a runtime program,
    is a piece of Python code and its metadata that takes certain inputs, performs
    quantum and maybe classical processing, and returns the results. The same or other
    authorized users can invoke these quantum programs by simply passing in parameters.

    A sample workflow of using the runtime service::

        from qiskit import QuantumCircuit
        from qiskit_ibm import IBMProvider, RunnerResult

        provider = IBMProvider()
        backend = provider.backend.ibmq_qasm_simulator

        # List all available programs.
        provider.runtime.pprint_programs()

        # Create a circuit.
        qc = QuantumCircuit(2, 2)
        qc.h(0)
        qc.cx(0, 1)
        qc.measure_all()

        # Set the "circuit-runner" program parameters
        params = provider.runtime.program(program_id="circuit-runner").parameters()
        params.circuits = qc
        params.measurement_error_mitigation = True

        # Configure backend options
        options = {'backend_name': backend.name()}

        # Execute the circuit using the "circuit-runner" program.
        job = provider.runtime.run(program_id="circuit-runner",
                                   options=options,
                                   inputs=params)

        # Get runtime job result.
        result = job.result(decoder=RunnerResult)

    If the program has any interim results, you can use the ``callback``
    parameter of the :meth:`run` method to stream the interim results.
    Alternatively, you can use the :meth:`RuntimeJob.stream_results` method to stream
    the results at a later time, but before the job finishes.

    The :meth:`run` method returns a
    :class:`~qiskit_ibm.runtime.RuntimeJob` object. You can use its
    methods to perform tasks like checking job status, getting job result, and
    canceling job.
    """

    def __init__(self, provider: 'ibm_provider.IBMProvider') -> None:
        """IBMRuntimeService constructor.

        Args:
            provider: IBM Quantum account provider.
        """
        self._provider = provider
        self._api_client = RuntimeClient(provider.credentials)
        self._access_token = provider.credentials.access_token
        self._ws_url = provider.credentials.runtime_url.replace('https', 'wss')
        self._programs = {}  # type: Dict

    def pprint_programs(self, refresh: bool = False, detailed: bool = False) -> None:
        """Pretty print information about available runtime programs.

        Args:
            refresh: If ``True``, re-query the server for the programs. Otherwise
                return the cached value.
            detailed: If ``True`` print all details about available runtime programs.
        """
        programs = self.programs(refresh)
        for prog in programs:
            print("="*50)
            if detailed:
                print(str(prog))
            else:
                print(f"Name: {prog.name}")
                print(f"Description: {prog.description}")

    def programs(self, refresh: bool = False) -> List[RuntimeProgram]:
        """Return available runtime programs.

        Currently only program metadata is returned.

        Args:
            refresh: If ``True``, re-query the server for the programs. Otherwise
                return the cached value.

        Returns:
            A list of runtime programs.
        """
        if not self._programs or refresh:
            self._programs = {}
            response = self._api_client.list_programs()
            for prog_dict in response.get("programs", []):
                program = self._to_program(prog_dict)
                self._programs[program.program_id] = program
        return list(self._programs.values())

    def program(self, program_id: str, refresh: bool = False) -> RuntimeProgram:
        """Retrieve a runtime program.

        Currently only program metadata is returned.

        Args:
            program_id: Program ID.
            refresh: If ``True``, re-query the server for the program. Otherwise
                return the cached value.

        Returns:
            Runtime program.

        Raises:
            RuntimeProgramNotFound: If the program does not exist.
            QiskitRuntimeError: If the request failed.
        """
        if program_id not in self._programs or refresh:
            try:
                response = self._api_client.program_get(program_id)
            except RequestsApiError as ex:
                if ex.status_code == 404:
                    raise RuntimeProgramNotFound(f"Program not found: {ex.message}") from None
                raise QiskitRuntimeError(f"Failed to get program: {ex}") from None

            self._programs[program_id] = self._to_program(response)

        return self._programs[program_id]

    def _to_program(self, response: Dict) -> RuntimeProgram:
        """Convert server response to ``RuntimeProgram`` instances.

        Args:
            response: Server response.

        Returns:
            A ``RuntimeProgram`` instance.
        """
        backend_requirements = {}
        parameters = {}
        return_values = {}
        interim_results = {}
        if "spec" in response:
            backend_requirements = response["spec"].get('backend_requirements', {})
            parameters = response["spec"].get('parameters', {})
            return_values = response["spec"].get('return_values', {})
            interim_results = response["spec"].get('interim_results', {})

        return RuntimeProgram(program_name=response['name'],
                              program_id=response['id'],
                              description=response.get('description', ""),
                              parameters=parameters,
                              return_values=return_values,
                              interim_results=interim_results,
                              max_execution_time=response.get('cost', 0),
                              creation_date=response.get('creation_date', ""),
                              update_date=response.get('update_date', ""),
<<<<<<< HEAD
                              backend_requirements=backend_req,
=======
                              backend_requirements=backend_requirements,
>>>>>>> a8fe605f
                              is_public=response.get('is_public', False))

    def run(
            self,
            program_id: str,
            options: Dict,
            inputs: Union[Dict, ParameterNamespace],
            callback: Optional[Callable] = None,
            result_decoder: Optional[Type[ResultDecoder]] = None,
            image: Optional[str] = ""
    ) -> RuntimeJob:
        """Execute the runtime program.

        Args:
            program_id: Program ID.
            options: Runtime options that control the execution environment.
                Currently the only available option is ``backend_name``, which is required.
            inputs: Program input parameters. These input values are passed
                to the runtime program.
            callback: Callback function to be invoked for any interim results.
                The callback function will receive 2 positional parameters:

                    1. Job ID
                    2. Job interim result.

            result_decoder: A :class:`ResultDecoder` subclass used to decode job results.
                ``ResultDecoder`` is used if not specified.
            image: The runtime image used to execute the program, specified in the form
                of image_name:tag. Not all accounts are authorized to select a different image.

        Returns:
            A ``RuntimeJob`` instance representing the execution.

        Raises:
            IBMInputValueError: If input is invalid.
        """
        if 'backend_name' not in options:
            raise IBMInputValueError('"backend_name" is required field in "options"')
        # If using params object, extract as dictionary
        if isinstance(inputs, ParameterNamespace):
            inputs.validate()
            inputs = vars(inputs)

        if image and not \
            re.match("[a-zA-Z0-9]+([/.\\-_][a-zA-Z0-9]+)*:[a-zA-Z0-9]+([.\\-_][a-zA-Z0-9]+)*$",
                     image):
            raise IBMInputValueError('"image" needs to be in form of image_name:tag')

        backend_name = options['backend_name']
        params_str = json.dumps(inputs, cls=RuntimeEncoder)
        result_decoder = result_decoder or ResultDecoder
        response = self._api_client.program_run(program_id=program_id,
                                                credentials=self._provider.credentials,
                                                backend_name=backend_name,
                                                params=params_str,
                                                image=image)

        backend = self._provider.get_backend(backend_name)
        job = RuntimeJob(backend=backend,
                         api_client=self._api_client,
                         credentials=self._provider.credentials,
                         job_id=response['id'], program_id=program_id, params=inputs,
                         user_callback=callback,
                         result_decoder=result_decoder,
                         image=image)
        return job

    def upload_program(
            self,
            data: str,
<<<<<<< HEAD
            metadata: Optional[Union[Dict, str]] = None,
            name: Optional[str] = None,
            is_public: Optional[bool] = False,
            max_execution_time: Optional[int] = None,
            description: Optional[str] = None,
            backend_requirements: Optional[str] = None,
            parameters: Optional[List[ProgramParameter]] = None,
            return_values: Optional[List[ProgramResult]] = None,
            interim_results: Optional[List[ProgramResult]] = None
=======
            metadata: Optional[Union[Dict, str]] = None
>>>>>>> a8fe605f
    ) -> str:
        """Upload a runtime program.

        In addition to program data, the following program metadata is also
        required:

            - name
            - max_execution_time
            - description

        Program metadata can be specified using the `metadata` parameter or
        individual parameter (for example, `name` and `description`). If the
        same metadata field is specified in both places, the individual parameter
        takes precedence. For example, if you specify::

            upload_program(metadata={"name": "name1"}, name="name2")

        ``name2`` will be used as the program name.

        Args:
            data: Program data or path of the file containing program data to upload.
            metadata: Name of the program metadata file or metadata dictionary.
<<<<<<< HEAD
                A metadata file needs to be in the JSON format.
                See :file:`program/program_metadata_sample.yaml` for an example.
            name: Name of the program. Required if not specified via `metadata`.
            max_execution_time: Maximum execution time in seconds. Required if
                not specified via `metadata`.
            is_public: Whether the runtime program should be visible to the public.
            description: Program description. Required if not specified via `metadata`.
            backend_requirements: Backend requirements.
            parameters: A list of program input parameters.
            return_values: A list of program return values.
            interim_results: A list of program interim results.
=======
                A metadata file needs to be in the JSON format. The ``parameters``,
                ``return_values``, and ``interim_results`` should be defined as JSON Schema.
                See :file:`program/program_metadata_sample.json` for an example. The
                fields in metadata are explained below.

                * name: Name of the program. Required.
                * max_execution_time: Maximum execution time in seconds. Required.
                * description: Program description. Required.
                * is_public: Whether the runtime program should be visible to the public.
                                    The default is ``False``.
                * spec: Specifications for backend characteristics and input parameters
                    required to run the program, interim results and final result.

                    * backend_requirements: Backend requirements.
                    * parameters: Program input parameters in JSON schema format.
                    * return_values: Program return values in JSON schema format.
                    * interim_results: Program interim results in JSON schema format.
>>>>>>> a8fe605f

        Returns:
            Program ID.

        Raises:
            IBMInputValueError: If required metadata is missing.
            RuntimeDuplicateProgramError: If a program with the same name already exists.
            IBMNotAuthorizedError: If you are not authorized to upload programs.
            QiskitRuntimeError: If the upload failed.
        """
<<<<<<< HEAD
        program_metadata = self._merge_metadata(
            initial={},
            metadata=metadata,
            name=name, max_execution_time=max_execution_time,
            is_public=is_public, description=description,
            backend_requirements=backend_requirements,
            parameters=parameters,
            return_values=return_values, interim_results=interim_results)
=======
        program_metadata = self._read_metadata(metadata=metadata)
>>>>>>> a8fe605f

        for req in ['name', 'description', 'max_execution_time']:
            if req not in program_metadata or not program_metadata[req]:
                raise IBMInputValueError(f"{req} is a required metadata field.")

        if "def main(" not in data:
            # This is the program file
            with open(data, "r") as file:
                data = file.read()

        try:
<<<<<<< HEAD
            program_data = base64.b64encode(data.encode('utf-8')).decode('utf-8')
=======
            program_data = to_base64_string(data)
>>>>>>> a8fe605f
            response = self._api_client.program_create(program_data=program_data,
                                                       **program_metadata)
        except RequestsApiError as ex:
            if ex.status_code == 409:
                raise RuntimeDuplicateProgramError(
                    "Program with the same name already exists.") from None
            if ex.status_code == 403:
                raise IBMNotAuthorizedError(
                    "You are not authorized to upload programs.") from None
            raise QiskitRuntimeError(f"Failed to create program: {ex}") from None
        return response['id']

    def _read_metadata(
            self,
            metadata: Optional[Union[Dict, str]] = None
    ) -> Dict:
        """Read metadata.

        Args:
            metadata: Name of the program metadata file or metadata dictionary.

        Returns:
            Return metadata.
        """
        upd_metadata: dict = {}
        if metadata is not None:
            if isinstance(metadata, str):
                with open(metadata, 'r') as file:
                    upd_metadata = json.load(file)
            else:
                upd_metadata = metadata
        # TODO validate metadata format
        metadata_keys = ['name', 'max_execution_time', 'description',
<<<<<<< HEAD
                         'backend_requirements', 'parameters', 'return_values',
                         'interim_results', 'is_public']
        return {key: val for key, val in initial.items() if key in metadata_keys}

    def _tuple_to_dict(self, metadata: Dict) -> None:
        """Convert fields in metadata from named tuples to dictionaries.

        Args:
            metadata: Metadata to be converted.
        """
        for key in ['parameters', 'return_values', 'interim_results']:
            doc_list = metadata.pop(key, None)
            if not doc_list or isinstance(doc_list[0], dict):
                continue
            metadata[key] = [dict(elem._asdict()) for elem in doc_list]
=======
                         'spec', 'is_public']
        return {key: val for key, val in upd_metadata.items() if key in metadata_keys}
>>>>>>> a8fe605f

    def update_program(
            self,
            program_id: str,
            data: str,
    ) -> None:
        """Update a runtime program.

        Args:
            program_id: Program ID.
            data: Program data or path of the file containing program data to upload.

        Raises:
            RuntimeProgramNotFound: If the program doesn't exist.
            QiskitRuntimeError: If the request failed.
        """
        if "def main(" not in data:
            # This is the program file
            with open(data, "r") as file:
                data = file.read()
        try:
            program_data = to_base64_string(data)
            self._api_client.program_update(program_id, program_data)
        except RequestsApiError as ex:
            if ex.status_code == 404:
                raise RuntimeProgramNotFound(f"Program not found: {ex.message}") from None
            raise QiskitRuntimeError(f"Failed to update program: {ex}") from None

    def delete_program(self, program_id: str) -> None:
        """Delete a runtime program.

        Args:
            program_id: Program ID.

        Raises:
            RuntimeProgramNotFound: If the program doesn't exist.
            QiskitRuntimeError: If the request failed.
        """
        try:
            self._api_client.program_delete(program_id=program_id)
        except RequestsApiError as ex:
            if ex.status_code == 404:
                raise RuntimeProgramNotFound(f"Program not found: {ex.message}") from None
            raise QiskitRuntimeError(f"Failed to delete program: {ex}") from None

        if program_id in self._programs:
            del self._programs[program_id]

    def set_program_visibility(self, program_id: str, public: bool) -> None:
        """Sets a program's visibility.

        Args:
            program_id: Program ID.
            public: If ``True``, make the program visible to all.
                If ``False``, make the program visible to just your account.

        Raises:
            RuntimeJobNotFound: if program not found (404)
            QiskitRuntimeError: if update failed (401, 403)
        """
        try:
            self._api_client.set_program_visibility(program_id, public)
        except RequestsApiError as ex:
            if ex.status_code == 404:
                raise RuntimeJobNotFound(f"Program not found: {ex.message}") from None
            raise QiskitRuntimeError(f"Failed to set program visibility: {ex}") from None

    def job(self, job_id: str) -> RuntimeJob:
        """Retrieve a runtime job.

        Args:
            job_id: Job ID.

        Returns:
            Runtime job retrieved.

        Raises:
            RuntimeJobNotFound: If the job doesn't exist.
            QiskitRuntimeError: If the request failed.
        """
        try:
            response = self._api_client.job_get(job_id)
        except RequestsApiError as ex:
            if ex.status_code == 404:
                raise RuntimeJobNotFound(f"Job not found: {ex.message}") from None
            raise QiskitRuntimeError(f"Failed to delete job: {ex}") from None
        return self._decode_job(response)

    def jobs(
            self,
            limit: Optional[int] = 10,
            skip: int = 0,
            pending: bool = None
    ) -> List[RuntimeJob]:
        """Retrieve all runtime jobs, subject to optional filtering.

        Args:
            limit: Number of jobs to retrieve. ``None`` means no limit.
            skip: Starting index for the job retrieval.
            pending: Filter by job pending state. If ``True``, 'QUEUED' and 'RUNNING'
                jobs are included. If ``False``, 'DONE', 'CANCELLED' and 'ERROR' jobs
                are included.

        Returns:
            A list of runtime jobs.
        """
        job_responses = []  # type: List[Dict[str, Any]]
        current_page_limit = limit or 20

        while True:
            job_page = self._api_client.jobs_get(
                limit=current_page_limit,
                skip=skip,
                pending=pending)["jobs"]
            if not job_page:
                # Stop if there are no more jobs returned by the server.
                break

            job_responses += job_page
            if limit:
                if len(job_responses) >= limit:
                    # Stop if we have reached the limit.
                    break
                current_page_limit = limit - len(job_responses)
            else:
                current_page_limit = 20

            skip += len(job_page)

        return [self._decode_job(job) for job in job_responses]

    def delete_job(self, job_id: str) -> None:
        """Delete a runtime job.

        Note that this operation cannot be reversed.

        Args:
            job_id: ID of the job to delete.

        Raises:
            RuntimeJobNotFound: If the job doesn't exist.
            QiskitRuntimeError: If the request failed.
        """
        try:
            self._api_client.job_delete(job_id)
        except RequestsApiError as ex:
            if ex.status_code == 404:
                raise RuntimeJobNotFound(f"Job not found: {ex.message}") from None
            raise QiskitRuntimeError(f"Failed to delete job: {ex}") from None

    def _decode_job(self, raw_data: Dict) -> RuntimeJob:
        """Decode job data received from the server.

        Args:
            raw_data: Raw job data received from the server.

        Returns:
            Decoded job data.
        """
        hub = raw_data['hub']
        group = raw_data['group']
        project = raw_data['project']
        if self._provider.credentials.unique_id().to_tuple() != (hub, group, project):
            # Try to find the right backend
            try:
                original_provider = self._provider._get_provider(hub, group, project)
                backend = original_provider.get_backend(raw_data['backend'])
            except (IBMProviderError, QiskitBackendNotFoundError):
                backend = IBMRetiredBackend.from_name(
                    backend_name=raw_data['backend'],
                    provider=None,
                    credentials=Credentials(token="", url="",
                                            hub=hub, group=group, project=project),
                    api=None
                )
        else:
            backend = self._provider.get_backend(raw_data['backend'])

        params = raw_data.get('params', {})
        if isinstance(params, list):
            if len(params) > 0:
                params = params[0]
            else:
                params = {}
        if not isinstance(params, str):
            params = json.dumps(params)

        decoded = json.loads(params, cls=RuntimeDecoder)
        return RuntimeJob(backend=backend,
                          api_client=self._api_client,
                          credentials=self._provider.credentials,
                          job_id=raw_data['id'],
                          program_id=raw_data.get('program', {}).get('id', ""),
                          params=decoded,
                          creation_date=raw_data.get('created', None))

    def logout(self) -> None:
        """Clears authorization cache on the server.

        For better performance, the runtime server caches each user's
        authorization information. This method is used to force the server
        to clear its cache.

        Note:
            Invoke this method ONLY when your access level to the runtime
            service has changed - for example, the first time your account is
            given the authority to upload a program.
        """
        self._api_client.logout()<|MERGE_RESOLUTION|>--- conflicted
+++ resolved
@@ -201,11 +201,7 @@
                               max_execution_time=response.get('cost', 0),
                               creation_date=response.get('creation_date', ""),
                               update_date=response.get('update_date', ""),
-<<<<<<< HEAD
-                              backend_requirements=backend_req,
-=======
                               backend_requirements=backend_requirements,
->>>>>>> a8fe605f
                               is_public=response.get('is_public', False))
 
     def run(
@@ -276,19 +272,7 @@
     def upload_program(
             self,
             data: str,
-<<<<<<< HEAD
-            metadata: Optional[Union[Dict, str]] = None,
-            name: Optional[str] = None,
-            is_public: Optional[bool] = False,
-            max_execution_time: Optional[int] = None,
-            description: Optional[str] = None,
-            backend_requirements: Optional[str] = None,
-            parameters: Optional[List[ProgramParameter]] = None,
-            return_values: Optional[List[ProgramResult]] = None,
-            interim_results: Optional[List[ProgramResult]] = None
-=======
             metadata: Optional[Union[Dict, str]] = None
->>>>>>> a8fe605f
     ) -> str:
         """Upload a runtime program.
 
@@ -311,19 +295,6 @@
         Args:
             data: Program data or path of the file containing program data to upload.
             metadata: Name of the program metadata file or metadata dictionary.
-<<<<<<< HEAD
-                A metadata file needs to be in the JSON format.
-                See :file:`program/program_metadata_sample.yaml` for an example.
-            name: Name of the program. Required if not specified via `metadata`.
-            max_execution_time: Maximum execution time in seconds. Required if
-                not specified via `metadata`.
-            is_public: Whether the runtime program should be visible to the public.
-            description: Program description. Required if not specified via `metadata`.
-            backend_requirements: Backend requirements.
-            parameters: A list of program input parameters.
-            return_values: A list of program return values.
-            interim_results: A list of program interim results.
-=======
                 A metadata file needs to be in the JSON format. The ``parameters``,
                 ``return_values``, and ``interim_results`` should be defined as JSON Schema.
                 See :file:`program/program_metadata_sample.json` for an example. The
@@ -341,7 +312,6 @@
                     * parameters: Program input parameters in JSON schema format.
                     * return_values: Program return values in JSON schema format.
                     * interim_results: Program interim results in JSON schema format.
->>>>>>> a8fe605f
 
         Returns:
             Program ID.
@@ -352,18 +322,7 @@
             IBMNotAuthorizedError: If you are not authorized to upload programs.
             QiskitRuntimeError: If the upload failed.
         """
-<<<<<<< HEAD
-        program_metadata = self._merge_metadata(
-            initial={},
-            metadata=metadata,
-            name=name, max_execution_time=max_execution_time,
-            is_public=is_public, description=description,
-            backend_requirements=backend_requirements,
-            parameters=parameters,
-            return_values=return_values, interim_results=interim_results)
-=======
         program_metadata = self._read_metadata(metadata=metadata)
->>>>>>> a8fe605f
 
         for req in ['name', 'description', 'max_execution_time']:
             if req not in program_metadata or not program_metadata[req]:
@@ -375,11 +334,7 @@
                 data = file.read()
 
         try:
-<<<<<<< HEAD
-            program_data = base64.b64encode(data.encode('utf-8')).decode('utf-8')
-=======
             program_data = to_base64_string(data)
->>>>>>> a8fe605f
             response = self._api_client.program_create(program_data=program_data,
                                                        **program_metadata)
         except RequestsApiError as ex:
@@ -413,26 +368,8 @@
                 upd_metadata = metadata
         # TODO validate metadata format
         metadata_keys = ['name', 'max_execution_time', 'description',
-<<<<<<< HEAD
-                         'backend_requirements', 'parameters', 'return_values',
-                         'interim_results', 'is_public']
-        return {key: val for key, val in initial.items() if key in metadata_keys}
-
-    def _tuple_to_dict(self, metadata: Dict) -> None:
-        """Convert fields in metadata from named tuples to dictionaries.
-
-        Args:
-            metadata: Metadata to be converted.
-        """
-        for key in ['parameters', 'return_values', 'interim_results']:
-            doc_list = metadata.pop(key, None)
-            if not doc_list or isinstance(doc_list[0], dict):
-                continue
-            metadata[key] = [dict(elem._asdict()) for elem in doc_list]
-=======
                          'spec', 'is_public']
         return {key: val for key, val in upd_metadata.items() if key in metadata_keys}
->>>>>>> a8fe605f
 
     def update_program(
             self,
