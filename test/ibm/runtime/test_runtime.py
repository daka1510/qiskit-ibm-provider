--- conflicted
+++ resolved
@@ -71,18 +71,6 @@
         "name": "qiskit-test",
         "description": "Test program.",
         "max_execution_time": 300,
-<<<<<<< HEAD
-        "backend_requirements": {"min_num_qubits":  5},
-        "parameters": [
-            {'name': 'param1', 'description': 'Desc 1', 'type': 'str', 'required': True},
-            {'name': 'param2', 'description': 'Desc 2', 'type': 'int', 'required': False}],
-        "return_values": [
-            {"name": "ret_val", "description": "Some return value.", "type": "string"}
-        ],
-        "interim_results": [
-            {"name": "int_res", "description": "Some interim result", "type": "string"},
-        ]
-=======
         "spec": {
             "backend_requirements": {
                 "min_num_qubits":  5
@@ -127,7 +115,6 @@
                 }
             }
         }
->>>>>>> a8fe605f
     }
 
     def setUp(self):
@@ -649,11 +636,7 @@
                                  program.max_execution_time)
                 self.assertTrue(program.creation_date)
                 self.assertTrue(program.update_date)
-<<<<<<< HEAD
-                self.assertEqual(self.DEFAULT_METADATA['backend_requirements'],
-=======
                 self.assertEqual(self.DEFAULT_METADATA['spec']['backend_requirements'],
->>>>>>> a8fe605f
                                  program.backend_requirements)
                 self.assertEqual(self.DEFAULT_METADATA['spec']['parameters'],
                                  program.parameters().metadata)
@@ -662,17 +645,6 @@
                 self.assertEqual(self.DEFAULT_METADATA['spec']['interim_results'],
                                  program.interim_results)
 
-<<<<<<< HEAD
-    def test_metadata_combined(self):
-        """Test combining metadata"""
-        update_metadata = {"max_execution_time": 600}
-        program_id = self.runtime.upload_program(
-            data="def main() {}", metadata=self.DEFAULT_METADATA, **update_metadata)
-        program = self.runtime.program(program_id)
-        self.assertEqual(update_metadata['max_execution_time'], program.max_execution_time)
-
-=======
->>>>>>> a8fe605f
     def test_different_providers(self):
         """Test retrieving job submitted with different provider."""
         program_id = self._upload_program()
